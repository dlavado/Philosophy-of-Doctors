--- conflicted
+++ resolved
@@ -10,10 +10,7 @@
 *.npy
 *.tar
 *.tar.gz
-<<<<<<< HEAD
-=======
 *.pyc
->>>>>>> e138c25b
 *.gz
 *.ckpt
 ##### environments #####
