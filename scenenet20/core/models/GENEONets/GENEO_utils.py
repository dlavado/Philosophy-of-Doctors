--- conflicted
+++ resolved
@@ -14,7 +14,6 @@
 from core.models.GENEONets.geneos import cylinder, disk, cone, ellipsoid
 
 
-<<<<<<< HEAD
 ###############################################################
 #                          GIB Utils                          #
 ###############################################################
@@ -45,8 +44,6 @@
         return torch.tensor(value, dtype=torch.float)
  
     raise ValueError("Input value must be a torch.Tensor")
-=======
->>>>>>> a7c64e97
 
 ###############################################################
 #                          GIB Layer                          #
@@ -54,11 +51,7 @@
 
 class GIB_Operator(nn.Module):
 
-<<<<<<< HEAD
     def __init__(self, gib_class:GIB_Stub, kernel_reach:float=None, **kwargs):
-=======
-    def __init__(self, geneo_class:GIB_Stub, kernel_reach:tuple=None, **kwargs):
->>>>>>> a7c64e97
         super(GIB_Operator, self).__init__()  
 
         self.gib_class = gib_class
@@ -165,18 +158,14 @@
                 g_class = ellipsoid.Ellipsoid
 
             for i in range(self.gib_dict[key]):
-<<<<<<< HEAD
                 self.gibs[f'{key}_{i}'] = GIB_Operator(g_class, kernel_reach=kernel_reach).to(self.device)
-=======
-                self.gibs[f'{key}_{i}'] = GIB_Operator(g_class, kernel_reach=kernel_reach)
->>>>>>> a7c64e97
+
 
         # --- Initializing Convex Coefficients ---
         self.lambdas = torch.randn((len(self.gibs), num_observers), device=self.device) # shape (num_gibs, num_observers)
         self.maintain_convexity() # make sure the coefficients are convex
         self.lambdas = to_parameter(self.lambdas)
 
-
     def maintain_convexity(self):
         self.lambdas = torch.softmax(self.lambdas, dim=0)
 
@@ -200,7 +189,6 @@
         # for each query point, compute the convex combination of the outputs of the GIBs
         return q_outputs @ self.lambdas # shape (M, num_gibs) @ (num_gibs, num_observers) = (M, num_observers)
     
-
     
     def forward(self, points:torch.Tensor, query_idxs:torch.Tensor, support_idxs:torch.Tensor) -> torch.Tensor:
         """
@@ -211,7 +199,6 @@
         `points` - torch.Tensor:
             Tensor of shape (N, 3) representing the point cloud.
 
-<<<<<<< HEAD
         `query_idxs` - torch.Tensor[int]:
             Tensor of shape (M,) representing the indices of the query points in `points`. With M <= N.
 
@@ -330,8 +317,4 @@
         pcd[query_idxs].cpu().detach().numpy(), 
         classes=None,
         rgb=colors
-    )
-=======
-if __name__ == "__main__":
-    pass
->>>>>>> a7c64e97
+    )